--- conflicted
+++ resolved
@@ -40,12 +40,7 @@
 # JNI Files
 LOCAL_SRC_FILES += \
 	com_zerotierone_sdk_Node.cpp \
-<<<<<<< HEAD
-	ZT1_jniutils.cpp \
-	ZT1_jnilookup.cpp
-=======
 	ZT_jniutils.cpp \
-	ZT_jnicache.cpp
->>>>>>> f69454ec
+	ZT_jnilookup.cpp
 
 include $(BUILD_SHARED_LIBRARY)