cmake_minimum_required(VERSION 3.2)

project(ZeroTierOneJNI)

find_package(Java COMPONENTS Development)
message("JAVA_HOME: $ENV{JAVA_HOME}")

if(WIN32)
set(Java_INCLUDE_DIRS $ENV{JAVA_HOME}/include)
endif()

if(APPLE)
set(Java_INCLUDE_DIRS "/Applications/Xcode.app/Contents/Developer/Platforms/MacOSX.platform/Developer/SDKs/MacOSX10.10.sdk/System/Library/Frameworks/JavaVM.framework/Headers")
endif()

message("Java Include Dirs: ${Java_INCLUDE_DIRS}")

if(WIN32)
    add_definitions(-DNOMINMAX)
    set(CMAKE_CXX_FLAGS "${CMAKE_CXX_FLAGS} /EHsc /W3 /MP")
endif()

if(APPLE)
    set(CMAKE_C_FLAGS "${CMAKE_C_FLAGS} -arch i386 -arch x86_64 -Wall -O3 -flto -fPIE -fvectorize -fstack-protector -mmacosx-version-min=10.7 -Wno-unused-private-field")
    set(CMAKE_CXX_FLAGS "${CMAKE_CXX_FLAGS} ${CMAKE_C_FLAGS} -fno-rtti")
endif()

set(src_files
    ../ext/lz4/lz4.c
    ../ext/json-parser/json.c
    ../ext/http-parser/http_parser.c
    ../node/C25519.cpp
    ../node/CertificateOfMembership.cpp
    ../node/Defaults.cpp
    ../node/Dictionary.cpp
    ../node/Identity.cpp
    ../node/IncomingPacket.cpp
    ../node/InetAddress.cpp
    ../node/Multicaster.cpp
    ../node/Network.cpp
    ../node/NetworkConfig.cpp
    ../node/Node.cpp
    ../node/OutboundMulticast.cpp
    ../node/Packet.cpp
    ../node/Peer.cpp
    ../node/Poly1305.cpp
    ../node/Salsa20.cpp
    ../node/SelfAwareness.cpp
    ../node/SHA512.cpp
    ../node/Switch.cpp
    ../node/Topology.cpp
    ../node/Utils.cpp
    ../osdep/Http.cpp
    ../osdep/OSUtils.cpp
    jni/com_zerotierone_sdk_Node.cpp
<<<<<<< HEAD
    jni/ZT1_jniutils.cpp
    jni/ZT1_jnilookup.cpp
=======
    jni/ZT_jniutils.cpp
    jni/ZT_jnicache.cpp
>>>>>>> f69454ec
    )

set(include_dirs
    ${CMAKE_CURRENT_SOURCE_DIR}/../include/
    ${CMAKE_CURRENT_SOURCE_DIR}/../node/
    ${Java_INCLUDE_DIRS})

if(WIN32)
    set(include_dirs
        ${include_dirs}
        ${Java_INCLUDE_DIRS}/win32)
endif()

include_directories(
    ${include_dirs}
    )

add_library(${PROJECT_NAME} SHARED ${src_files})

if(APPLE)
    set_target_properties(${PROJECT_NAME} PROPERTIES SUFFIX ".jnilib")
endif()

set(link_libs )

if(WIN32)
    set(link_libs
        wsock32
        ws2_32

        )
endif()

target_link_libraries(${PROJECT_NAME} ${link_libs})<|MERGE_RESOLUTION|>--- conflicted
+++ resolved
@@ -53,13 +53,8 @@
     ../osdep/Http.cpp
     ../osdep/OSUtils.cpp
     jni/com_zerotierone_sdk_Node.cpp
-<<<<<<< HEAD
-    jni/ZT1_jniutils.cpp
-    jni/ZT1_jnilookup.cpp
-=======
     jni/ZT_jniutils.cpp
     jni/ZT_jnicache.cpp
->>>>>>> f69454ec
     )
 
 set(include_dirs
